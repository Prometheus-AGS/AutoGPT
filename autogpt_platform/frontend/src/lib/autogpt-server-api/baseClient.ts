--- conflicted
+++ resolved
@@ -17,7 +17,6 @@
   OAuth2Credentials,
   ProfileDetails,
   User,
-<<<<<<< HEAD
   StoreAgentsResponse,
   StoreAgentDetails,
   CreatorsResponse,
@@ -25,11 +24,8 @@
   StoreSubmissionsResponse,
   StoreSubmissionRequest,
   StoreSubmission,
-=======
   ScheduleCreatable,
-  ScheduleUpdateable,
   Schedule,
->>>>>>> 8987fdd4
 } from "./types";
 
 export default class BaseAutoGPTServerAPI {
