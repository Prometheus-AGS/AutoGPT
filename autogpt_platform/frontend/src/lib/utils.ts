--- conflicted
+++ resolved
@@ -215,10 +215,9 @@
     : BehaveAs.LOCAL;
 }
 
-<<<<<<< HEAD
 export const LOCALES = process.env.NEXT_PUBLIC_LOCALES?.split(",") || ["en"];
 export const DEFAULT_LOCALE = process.env.NEXT_PUBLIC_DEFAULT_LOCALE || "en";
-=======
+
 function rectanglesOverlap(
   rect1: { x: number; y: number; width: number; height?: number },
   rect2: { x: number; y: number; width: number; height?: number },
@@ -292,5 +291,4 @@
     x: 0,
     y: 0,
   };
-}
->>>>>>> 6846d8f4
+}