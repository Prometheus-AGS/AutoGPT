--- conflicted
+++ resolved
@@ -7,14 +7,8 @@
   children: React.ReactNode;
   className?: string;
   isExternal?: boolean;
-<<<<<<< HEAD
+  variant?: "primary" | "secondary";
   title?: string;
-}
-
-const Link = forwardRef<HTMLAnchorElement, LinkProps>(function Link(
-  { href, children, className, isExternal = false, title, ...props },
-=======
-  variant?: "primary" | "secondary";
 }
 
 const Link = forwardRef<HTMLAnchorElement, LinkProps>(function Link(
@@ -23,10 +17,10 @@
     children,
     className,
     isExternal = false,
+		title,
     variant = "primary",
     ...props
   },
->>>>>>> 6de1e470
   ref,
 ) {
   const linkClasses = cn(
