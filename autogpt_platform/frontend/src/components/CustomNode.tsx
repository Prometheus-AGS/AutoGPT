--- conflicted
+++ resolved
@@ -640,24 +640,18 @@
     >
       {/* Header */}
       <div
-<<<<<<< HEAD
+        className={`flex h-24 border-b border-gray-300 ${data.uiType === BlockUIType.NOTE ? "bg-yellow-100" : "bg-white"} space-x-1 rounded-t-xl`}
         className={`flex h-24 border-b border-gray-300 dark:border-gray-600 ${data.uiType === BlockUIType.NOTE ? "bg-yellow-100 dark:bg-yellow-900" : "bg-white dark:bg-gray-800"} items-center rounded-t-xl`}
-=======
-        className={`flex h-24 border-b border-gray-300 ${data.uiType === BlockUIType.NOTE ? "bg-yellow-100" : "bg-white"} space-x-1 rounded-t-xl`}
->>>>>>> 64f5e60d
       >
         {/* Color Stripe */}
         <div className={`-ml-px h-full w-3 rounded-tl-xl ${stripeColor}`}></div>
 
-<<<<<<< HEAD
+        <div className="flex w-full flex-col justify-start space-y-2.5 px-4 pt-4">
+          <div className="flex flex-row items-center space-x-2 font-semibold">
+            <h3 className="font-roboto text-lg">
         <div className="flex w-full flex-col">
           <div className="flex flex-row items-center justify-between">
             <div className="font-roboto flex items-center px-3 text-lg font-semibold dark:text-gray-100">
-=======
-        <div className="flex w-full flex-col justify-start space-y-2.5 px-4 pt-4">
-          <div className="flex flex-row items-center space-x-2 font-semibold">
-            <h3 className="font-roboto text-lg">
->>>>>>> 64f5e60d
               <TextRenderer
                 value={beautifyString(
                   data.blockType?.replace(/Block$/, "") || data.title,
@@ -669,10 +663,6 @@
 
             <div className="w-auto grow" />
 
-<<<<<<< HEAD
-              <div className="px-2 text-xs text-gray-500 dark:text-gray-400">
-                #{id.split("-")[0]}
-=======
             {webhookStatusDot}
             <button
               aria-label="Options"
@@ -681,6 +671,11 @@
             >
               <DotsVerticalIcon className="h-5 w-5" />
             </button>
+
+              <div className="px-2 text-xs text-gray-500 dark:text-gray-400">
+                #{id.split("-")[0]}
+              </div>
+            </div>
           </div>
           <div className="flex items-center space-x-2">
             {blockCost && (
@@ -692,7 +687,6 @@
                   </span>{" "}
                   credits/{blockCost.cost_type}
                 </span>
->>>>>>> 64f5e60d
               </div>
             )}
             {data.categories.map((category) => (
@@ -706,7 +700,16 @@
             ))}
           </div>
         </div>
-<<<<<<< HEAD
+          {blockCost && (
+            <div className="px-3 text-base font-light">
+              <span className="ml-auto flex items-center">
+                <IconCoin />{" "}
+                <span className="m-1 font-medium">{blockCost.cost_amount}</span>{" "}
+                credits/{blockCost.cost_type}
+              </span>
+            </div>
+          )}
+        </div>
         {data.categories.map((category) => (
           <Badge
             key={category.category}
@@ -723,8 +726,6 @@
         >
           <DotsVerticalIcon className="h-5 w-5 dark:text-gray-100" />
         </button>
-=======
->>>>>>> 64f5e60d
 
         <ContextMenuContent />
       </div>
