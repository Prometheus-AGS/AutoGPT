import React from "react";
import MarketplaceAgentBlock from "../MarketplaceAgentBlock";
import Block from "../Block";
import UGCAgentBlock from "../UGCAgentBlock";
import AiBlock from "./AiBlock";
import IntegrationBlock from "../IntegrationBlock";
import { SearchItem, useBlockMenuContext } from "../block-menu-provider";
import NoSearchResult from "./NoSearchResult";
import { Button } from "@/components/ui/button";
import { convertLibraryAgentIntoBlock, getBlockType } from "@/lib/utils";

interface SearchListProps {
  isLoading: boolean;
  loadingMore: boolean;
  hasMore: boolean;
  error: string | null;
  onRetry: () => void;
}

const SearchList: React.FC<SearchListProps> = ({
  isLoading,
  loadingMore,
  hasMore,
  error,
  onRetry,
}) => {
  const { searchQuery, addNode, loadingSlug, searchData, handleAddStoreAgent } =
    useBlockMenuContext();

  if (isLoading) {
    return (
      <div className="space-y-2.5 px-4">
        <p className="font-sans text-sm font-medium leading-[1.375rem] text-zinc-800">
          Search results
        </p>
        {Array(6)
          .fill(0)
          .map((_, i) => (
            <Block.Skeleton key={i} />
          ))}
      </div>
    );
  }

  if (error) {
    return (
      <div className="px-4">
        <div className="rounded-lg border border-red-200 bg-red-50 p-3">
          <p className="mb-2 text-sm text-red-600">
            Error loading search results: {error}
          </p>
          <Button
            variant="outline"
            size="sm"
            onClick={onRetry}
            className="h-7 text-xs"
          >
            Retry
          </Button>
        </div>
      </div>
    );
  }

  if (searchData.length === 0) {
    return <NoSearchResult />;
  }

  return (
    <div className="space-y-2.5 px-4">
      <p className="font-sans text-sm font-medium leading-[1.375rem] text-zinc-800">
        Search results
      </p>
      {searchData.map((item: any, index: number) => {
        const blockType = getBlockType(item);

        switch (blockType) {
          case "store_agent":
            return (
              <MarketplaceAgentBlock
                key={index}
                slug={item.slug}
                highlightedText={searchQuery}
                title={item.agent_name}
                image_url={item.agent_image}
                creator_name={item.creator}
                number_of_runs={item.runs}
                loading={loadingSlug == item.slug}
                onClick={() =>
                  handleAddStoreAgent({
                    creator_name: item.creator,
                    slug: item.slug,
                  })
                }
              />
            );
          case "block":
            return (
              <Block
                key={index}
                title={item.name}
                highlightedText={searchQuery}
                description={item.description}
                onClick={() => {
                  addNode(item);
                }}
              />
            );
          case "provider":
            return (
              <IntegrationBlock
                key={index}
                title={item.name}
                highlightedText={searchQuery}
                icon_url={`/integrations/${item.name}.png`}
                description={item.description}
                onClick={() => {
                  addNode(item);
                }}
              />
            );
          case "library_agent":
            return (
              <UGCAgentBlock
                key={index}
                title={item.name}
                highlightedText={searchQuery}
                image_url={item.image_url}
                version={item.graph_version}
                edited_time={item.updated_at}
                onClick={() => {
                  const block = convertLibraryAgentIntoBlock(item);
                  addNode(block);
                }}
<<<<<<< HEAD
=======
              />
            );
          case "ai_agent":
            return (
              <AiBlock
                key={index}
                title={item.name}
                description={item.description}
                ai_name={item.inputSchema.properties.model.enum.find(
                  (model: string) =>
                    model
                      .toLowerCase()
                      .includes(searchQuery.toLowerCase().trim()),
                )}
                onClick={() => {
                  const block = convertLibraryAgentIntoBlock(item);
                  addNode(block);
                }}
>>>>>>> ce989b1b
              />
            );

          default:
            return null;
        }
      })}
      {loadingMore && hasMore && (
        <div className="space-y-2.5">
          {Array(3)
            .fill(0)
            .map((_, i) => (
              <Block.Skeleton key={`loading-more-${i}`} />
            ))}
        </div>
      )}
    </div>
  );
};

export default SearchList;<|MERGE_RESOLUTION|>--- conflicted
+++ resolved
@@ -132,8 +132,6 @@
                   const block = convertLibraryAgentIntoBlock(item);
                   addNode(block);
                 }}
-<<<<<<< HEAD
-=======
               />
             );
           case "ai_agent":
@@ -152,7 +150,6 @@
                   const block = convertLibraryAgentIntoBlock(item);
                   addNode(block);
                 }}
->>>>>>> ce989b1b
               />
             );
 
