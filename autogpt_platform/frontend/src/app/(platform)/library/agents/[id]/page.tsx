"use client";
import { useParams, useRouter } from "next/navigation";
<<<<<<< HEAD
import { useQueryState } from "nuqs";
=======
>>>>>>> fe36ba55
import React, {
  useCallback,
  useEffect,
  useMemo,
  useRef,
  useState,
} from "react";

import {
  Graph,
  GraphExecution,
  GraphExecutionID,
  GraphExecutionMeta,
  GraphID,
  LibraryAgent,
  LibraryAgentID,
  LibraryAgentPreset,
  LibraryAgentPresetID,
  Schedule,
  ScheduleID,
} from "@/lib/autogpt-server-api";
import { useBackendAPI } from "@/lib/autogpt-server-api/context";
import { exportAsJSONFile } from "@/lib/utils";

import AgentRunDetailsView from "@/components/agents/agent-run-details-view";
import AgentRunDraftView from "@/components/agents/agent-run-draft-view";
import AgentRunsSelectorList from "@/components/agents/agent-runs-selector-list";
import AgentScheduleDetailsView from "@/components/agents/agent-schedule-details-view";
import DeleteConfirmDialog from "@/components/agptui/delete-confirm-dialog";
import type { ButtonAction } from "@/components/agptui/types";
import { useOnboarding } from "@/components/onboarding/onboarding-provider";
import { Button } from "@/components/ui/button";
import {
  Dialog,
  DialogContent,
  DialogDescription,
  DialogFooter,
  DialogHeader,
  DialogTitle,
} from "@/components/ui/dialog";
import LoadingBox, { LoadingSpinner } from "@/components/ui/loading";
import { useToast } from "@/components/ui/use-toast";

export default function AgentRunsPage(): React.ReactElement {
  const { id: agentID }: { id: LibraryAgentID } = useParams();
  const [executionId, setExecutionId] = useQueryState("executionId");
  const { toast } = useToast();
  const router = useRouter();
  const api = useBackendAPI();

  // ============================ STATE =============================

  const [graph, setGraph] = useState<Graph | null>(null); // Graph version corresponding to LibraryAgent
  const [agent, setAgent] = useState<LibraryAgent | null>(null);
  const [agentRuns, setAgentRuns] = useState<GraphExecutionMeta[]>([]);
  const [agentPresets, setAgentPresets] = useState<LibraryAgentPreset[]>([]);
  const [schedules, setSchedules] = useState<Schedule[]>([]);
  const [selectedView, selectView] = useState<
    | { type: "run"; id?: GraphExecutionID }
    | { type: "preset"; id: LibraryAgentPresetID }
    | { type: "schedule"; id: ScheduleID }
  >({ type: "run" });
  const [selectedRun, setSelectedRun] = useState<
    GraphExecution | GraphExecutionMeta | null
  >(null);
  const selectedSchedule =
    selectedView.type == "schedule"
      ? schedules.find((s) => s.id == selectedView.id)
      : null;
  const [isFirstLoad, setIsFirstLoad] = useState<boolean>(true);
  const [agentDeleteDialogOpen, setAgentDeleteDialogOpen] =
    useState<boolean>(false);
  const [confirmingDeleteAgentRun, setConfirmingDeleteAgentRun] =
    useState<GraphExecutionMeta | null>(null);
  const [confirmingDeleteAgentPreset, setConfirmingDeleteAgentPreset] =
    useState<LibraryAgentPresetID | null>(null);
  const {
    state: onboardingState,
    updateState: updateOnboardingState,
    incrementRuns,
  } = useOnboarding();
  const [copyAgentDialogOpen, setCopyAgentDialogOpen] = useState(false);

  // Set page title with agent name
  useEffect(() => {
    if (agent) {
      document.title = `${agent.name} - Library - AutoGPT Platform`;
    }
  }, [agent]);

  const openRunDraftView = useCallback(() => {
    selectView({ type: "run" });
  }, []);

  const selectRun = useCallback((id: GraphExecutionID) => {
    selectView({ type: "run", id });
  }, []);

  const selectPreset = useCallback((id: LibraryAgentPresetID) => {
    selectView({ type: "preset", id });
  }, []);

  const selectSchedule = useCallback((id: ScheduleID) => {
    selectView({ type: "schedule", id });
  }, []);

  const graphVersions = useRef<Record<number, Graph>>({});
  const loadingGraphVersions = useRef<Record<number, Promise<Graph>>>({});
  const getGraphVersion = useCallback(
    async (graphID: GraphID, version: number) => {
      if (version in graphVersions.current)
        return graphVersions.current[version];
      if (version in loadingGraphVersions.current)
        return loadingGraphVersions.current[version];

      const pendingGraph = api.getGraph(graphID, version).then((graph) => {
        graphVersions.current[version] = graph;
        return graph;
      });
      // Cache promise as well to avoid duplicate requests
      loadingGraphVersions.current[version] = pendingGraph;
      return pendingGraph;
    },
    [api, graphVersions, loadingGraphVersions],
  );

  // Reward user for viewing results of their onboarding agent
  useEffect(() => {
    if (
      !onboardingState ||
      !selectedRun ||
      onboardingState.completedSteps.includes("GET_RESULTS")
    )
      return;

    if (selectedRun.id === onboardingState.onboardingAgentExecutionId) {
      updateOnboardingState({
        completedSteps: [...onboardingState.completedSteps, "GET_RESULTS"],
      });
    }
  }, [selectedRun, onboardingState, updateOnboardingState]);

  const lastRefresh = useRef<number>(0);
  const refreshPageData = useCallback(() => {
    if (Date.now() - lastRefresh.current < 2e3) return; // 2 second debounce
    lastRefresh.current = Date.now();

    api.getLibraryAgent(agentID).then((agent) => {
      setAgent(agent);

      getGraphVersion(agent.graph_id, agent.graph_version).then(
        (_graph) =>
          (graph && graph.version == _graph.version) || setGraph(_graph),
      );
      Promise.all([
        api.getGraphExecutions(agent.graph_id),
        api.listLibraryAgentPresets({
          graph_id: agent.graph_id,
          page_size: 100,
        }),
      ]).then(([runs, presets]) => {
        setAgentRuns(runs);
        setAgentPresets(presets.presets);

        // Preload the corresponding graph versions for the latest 10 runs
        new Set(runs.slice(0, 10).map((run) => run.graph_version)).forEach(
          (version) => getGraphVersion(agent.graph_id, version),
        );
      });
    });
  }, [api, agentID, getGraphVersion, graph]);

  // On first load: select the latest run
  useEffect(() => {
    // Only for first load or first execution
    if (selectedView.id || !isFirstLoad) return;
    if (agentRuns.length == 0 && agentPresets.length == 0) return;

    setIsFirstLoad(false);
    if (agentRuns.length > 0) {
      // select latest run
      const latestRun = agentRuns.reduce((latest, current) => {
        if (latest.started_at && !current.started_at) return current;
        else if (!latest.started_at) return latest;
        return latest.started_at > current.started_at ? latest : current;
      }, agentRuns[0]);
      selectRun(latestRun.id);
    } else {
      // select top preset
      const latestPreset = agentPresets.toSorted(
        (a, b) => b.updated_at.getTime() - a.updated_at.getTime(),
      )[0];
      selectPreset(latestPreset.id);
    }
  }, [
    isFirstLoad,
    selectedView.id,
    agentRuns,
    agentPresets,
    selectRun,
    selectPreset,
  ]);

  // Check for execution ID in URL search params and select that run
  useEffect(() => {
    if (executionId) {
      selectRun(executionId as GraphExecutionID);
      // Clean up the URL parameter after selecting the run
      setExecutionId(null);
    }
  }, [executionId, selectRun, setExecutionId]);

  // Initial load
  useEffect(() => {
    refreshPageData();

    // Show a toast when the WebSocket connection disconnects
    let connectionToast: ReturnType<typeof toast> | null = null;
    const cancelDisconnectHandler = api.onWebSocketDisconnect(() => {
      connectionToast ??= toast({
        title: "Connection to server was lost",
        variant: "destructive",
        description: (
          <div className="flex items-center">
            Trying to reconnect...
            <LoadingSpinner className="ml-1.5 size-3.5" />
          </div>
        ),
        duration: Infinity, // show until connection is re-established
        dismissable: false,
      });
    });
    const cancelConnectHandler = api.onWebSocketConnect(() => {
      if (connectionToast)
        connectionToast.update({
          id: connectionToast.id,
          title: "✅ Connection re-established",
          variant: "default",
          description: (
            <div className="flex items-center">
              Refreshing data...
              <LoadingSpinner className="ml-1.5 size-3.5" />
            </div>
          ),
          duration: 2000,
          dismissable: true,
        });
      connectionToast = null;
    });
    return () => {
      cancelDisconnectHandler();
      cancelConnectHandler();
    };
  }, []);

  // Subscribe to WebSocket updates for agent runs
  useEffect(() => {
    if (!agent?.graph_id) return;

    return api.onWebSocketConnect(() => {
      refreshPageData(); // Sync up on (re)connect

      // Subscribe to all executions for this agent
      api.subscribeToGraphExecutions(agent.graph_id);
    });
  }, [api, agent?.graph_id, refreshPageData]);

  // Handle execution updates
  useEffect(() => {
    const detachExecUpdateHandler = api.onWebSocketMessage(
      "graph_execution_event",
      (data) => {
        if (data.graph_id != agent?.graph_id) return;

        if (data.status == "COMPLETED") {
          incrementRuns();
        }

        setAgentRuns((prev) => {
          const index = prev.findIndex((run) => run.id === data.id);
          if (index === -1) {
            return [...prev, data];
          }
          const newRuns = [...prev];
          newRuns[index] = { ...newRuns[index], ...data };
          return newRuns;
        });
        if (data.id === selectedView.id) {
          setSelectedRun((prev) => ({ ...prev, ...data }));
        }
      },
    );

    return () => {
      detachExecUpdateHandler();
    };
  }, [api, agent?.graph_id, selectedView.id, incrementRuns]);

  // Pre-load selectedRun based on selectedView
  useEffect(() => {
    if (selectedView.type != "run" || !selectedView.id) return;

    const newSelectedRun = agentRuns.find((run) => run.id == selectedView.id);
    if (selectedView.id !== selectedRun?.id) {
      // Pull partial data from "cache" while waiting for the rest to load
      setSelectedRun(newSelectedRun ?? null);
    }
  }, [api, selectedView, agentRuns, selectedRun?.id]);

  // Load selectedRun based on selectedView; refresh on agent refresh
  useEffect(() => {
    if (selectedView.type != "run" || !selectedView.id || !agent) return;

    api
      .getGraphExecutionInfo(agent.graph_id, selectedView.id)
      .then(async (run) => {
        // Ensure corresponding graph version is available before rendering I/O
        await getGraphVersion(run.graph_id, run.graph_version);
        setSelectedRun(run);
      });
  }, [api, selectedView, agent, getGraphVersion]);

  const fetchSchedules = useCallback(async () => {
    if (!agent) return;

    setSchedules(await api.listGraphExecutionSchedules(agent.graph_id));
  }, [api, agent?.graph_id]);

  useEffect(() => {
    fetchSchedules();
  }, [fetchSchedules]);

  // =========================== ACTIONS ============================

  const deleteRun = useCallback(
    async (run: GraphExecutionMeta) => {
      if (run.status == "RUNNING" || run.status == "QUEUED") {
        await api.stopGraphExecution(run.graph_id, run.id);
      }
      await api.deleteGraphExecution(run.id);

      setConfirmingDeleteAgentRun(null);
      if (selectedView.type == "run" && selectedView.id == run.id) {
        openRunDraftView();
      }
      setAgentRuns((runs) => runs.filter((r) => r.id !== run.id));
    },
    [api, selectedView, openRunDraftView],
  );

  const deletePreset = useCallback(
    async (presetID: LibraryAgentPresetID) => {
      await api.deleteLibraryAgentPreset(presetID);

      setConfirmingDeleteAgentPreset(null);
      if (selectedView.type == "preset" && selectedView.id == presetID) {
        openRunDraftView();
      }
      setAgentPresets((presets) => presets.filter((p) => p.id !== presetID));
    },
    [api, selectedView, openRunDraftView],
  );

  const deleteSchedule = useCallback(
    async (scheduleID: ScheduleID) => {
      const removedSchedule =
        await api.deleteGraphExecutionSchedule(scheduleID);

      setSchedules((schedules) => {
        const newSchedules = schedules.filter(
          (s) => s.id !== removedSchedule.id,
        );
        if (
          selectedView.type == "schedule" &&
          selectedView.id == removedSchedule.id
        ) {
          if (newSchedules.length > 0) {
            // Select next schedule if available
            selectSchedule(newSchedules[0].id);
          } else {
            // Reset to draft view if current schedule was deleted
            openRunDraftView();
          }
        }
        return newSchedules;
      });
      openRunDraftView();
    },
    [schedules, api],
  );

  const downloadGraph = useCallback(
    async () =>
      agent &&
      // Export sanitized graph from backend
      api
        .getGraph(agent.graph_id, agent.graph_version, true)
        .then((graph) =>
          exportAsJSONFile(graph, `${graph.name}_v${graph.version}.json`),
        ),
    [api, agent],
  );

  const copyAgent = useCallback(async () => {
    setCopyAgentDialogOpen(false);
    api
      .forkLibraryAgent(agentID)
      .then((newAgent) => {
        router.push(`/library/agents/${newAgent.id}`);
      })
      .catch((error) => {
        console.error("Error copying agent:", error);
        toast({
          title: "Error copying agent",
          description: `An error occurred while copying the agent: ${error.message}`,
          variant: "destructive",
        });
      });
  }, [agentID, api, router, toast]);

  const agentActions: ButtonAction[] = useMemo(
    () => [
      {
        label: "Customize agent",
        href: `/build?flowID=${agent?.graph_id}&flowVersion=${agent?.graph_version}`,
        disabled: !agent?.can_access_graph,
      },
      { label: "Export agent to file", callback: downloadGraph },
      ...(!agent?.can_access_graph
        ? [
            {
              label: "Edit a copy",
              callback: () => setCopyAgentDialogOpen(true),
            },
          ]
        : []),
      {
        label: "Delete agent",
        callback: () => setAgentDeleteDialogOpen(true),
      },
    ],
    [agent, downloadGraph],
  );

  const runGraph =
    graphVersions.current[selectedRun?.graph_version ?? 0] ?? graph;

  const onCreateSchedule = useCallback(
    (schedule: Schedule) => {
      setSchedules((prev) => [...prev, schedule]);
      selectSchedule(schedule.id);
    },
    [selectView],
  );

  const onCreatePreset = useCallback(
    (preset: LibraryAgentPreset) => {
      setAgentPresets((prev) => [...prev, preset]);
      selectPreset(preset.id);
    },
    [selectPreset],
  );

  const onUpdatePreset = useCallback(
    (updated: LibraryAgentPreset) => {
      setAgentPresets((prev) =>
        prev.map((p) => (p.id === updated.id ? updated : p)),
      );
      selectPreset(updated.id);
    },
    [selectPreset],
  );

  if (!agent || !graph) {
    return <LoadingBox className="h-[90vh]" />;
  }

  return (
    <div className="container justify-stretch p-0 pt-16 lg:flex">
      {/* Sidebar w/ list of runs */}
      {/* TODO: render this below header in sm and md layouts */}
      <AgentRunsSelectorList
        className="agpt-div w-full border-b lg:w-auto lg:border-b-0 lg:border-r"
        agent={agent}
        agentRuns={agentRuns}
        agentPresets={agentPresets}
        schedules={schedules}
        selectedView={selectedView}
        onSelectRun={selectRun}
        onSelectPreset={selectPreset}
        onSelectSchedule={selectSchedule}
        onSelectDraftNewRun={openRunDraftView}
        doDeleteRun={setConfirmingDeleteAgentRun}
        doDeletePreset={setConfirmingDeleteAgentPreset}
        doDeleteSchedule={deleteSchedule}
      />

      <div className="flex-1">
        {/* Header */}
        <div className="agpt-div w-full border-b">
          <h1 className="font-poppins text-3xl font-medium">
            {
              agent.name /* TODO: use dynamic/custom run title - https://github.com/Significant-Gravitas/AutoGPT/issues/9184 */
            }
          </h1>
        </div>

        {/* Run / Schedule views */}
        {(selectedView.type == "run" && selectedView.id ? (
          selectedRun && runGraph ? (
            <AgentRunDetailsView
              agent={agent}
              graph={runGraph}
              run={selectedRun}
              agentActions={agentActions}
              onRun={selectRun}
              deleteRun={() => setConfirmingDeleteAgentRun(selectedRun)}
            />
          ) : null
        ) : selectedView.type == "run" ? (
          /* Draft new runs / Create new presets */
          <AgentRunDraftView
            agent={agent}
            onRun={selectRun}
            onCreateSchedule={onCreateSchedule}
            onCreatePreset={onCreatePreset}
            agentActions={agentActions}
          />
        ) : selectedView.type == "preset" ? (
          /* Edit & update presets */
          <AgentRunDraftView
            agent={agent}
            agentPreset={
              agentPresets.find((preset) => preset.id == selectedView.id)!
            }
            onRun={selectRun}
            onCreateSchedule={onCreateSchedule}
            onUpdatePreset={onUpdatePreset}
            doDeletePreset={setConfirmingDeleteAgentPreset}
            agentActions={agentActions}
          />
        ) : selectedView.type == "schedule" ? (
          selectedSchedule &&
          graph && (
            <AgentScheduleDetailsView
              graph={graph}
              schedule={selectedSchedule}
              // agent={agent}
              agentActions={agentActions}
              onForcedRun={selectRun}
              doDeleteSchedule={deleteSchedule}
            />
          )
        ) : null) || <LoadingBox className="h-[70vh]" />}

        <DeleteConfirmDialog
          entityType="agent"
          open={agentDeleteDialogOpen}
          onOpenChange={setAgentDeleteDialogOpen}
          onDoDelete={() =>
            agent &&
            api.deleteLibraryAgent(agent.id).then(() => router.push("/library"))
          }
        />

        <DeleteConfirmDialog
          entityType="agent run"
          open={!!confirmingDeleteAgentRun}
          onOpenChange={(open) => !open && setConfirmingDeleteAgentRun(null)}
          onDoDelete={() =>
            confirmingDeleteAgentRun && deleteRun(confirmingDeleteAgentRun)
          }
        />
        <DeleteConfirmDialog
          entityType={agent.has_external_trigger ? "trigger" : "agent preset"}
          open={!!confirmingDeleteAgentPreset}
          onOpenChange={(open) => !open && setConfirmingDeleteAgentPreset(null)}
          onDoDelete={() =>
            confirmingDeleteAgentPreset &&
            deletePreset(confirmingDeleteAgentPreset)
          }
        />
        {/* Copy agent confirmation dialog */}
        <Dialog
          onOpenChange={setCopyAgentDialogOpen}
          open={copyAgentDialogOpen}
        >
          <DialogContent>
            <DialogHeader>
              <DialogTitle>You&apos;re making an editable copy</DialogTitle>
              <DialogDescription className="pt-2">
                The original Marketplace agent stays the same and cannot be
                edited. We&apos;ll save a new version of this agent to your
                Library. From there, you can customize it however you&apos;d
                like by clicking &quot;Customize agent&quot; — this will open
                the builder where you can see and modify the inner workings.
              </DialogDescription>
            </DialogHeader>
            <DialogFooter className="justify-end">
              <Button
                type="button"
                variant="outline"
                onClick={() => setCopyAgentDialogOpen(false)}
              >
                Cancel
              </Button>
              <Button type="button" onClick={copyAgent}>
                Continue
              </Button>
            </DialogFooter>
          </DialogContent>
        </Dialog>
      </div>
    </div>
  );
}<|MERGE_RESOLUTION|>--- conflicted
+++ resolved
@@ -1,9 +1,6 @@
 "use client";
 import { useParams, useRouter } from "next/navigation";
-<<<<<<< HEAD
 import { useQueryState } from "nuqs";
-=======
->>>>>>> fe36ba55
 import React, {
   useCallback,
   useEffect,
