--- conflicted
+++ resolved
@@ -134,12 +134,7 @@
 async def get_preferences(
     user_id: Annotated[str, Depends(get_user_id)],
 ) -> NotificationPreference:
-<<<<<<< HEAD
     return await get_user_notification_preference(user_id)
-=======
-    preferences = await get_user_notification_preference(user_id)
-    return preferences
->>>>>>> a0be1658
 
 
 @v1_router.post(
