import asyncio
import logging
from collections import defaultdict
from datetime import datetime
from typing import Annotated, Any, Sequence

import pydantic
import stripe
from autogpt_libs.auth.middleware import auth_middleware
from autogpt_libs.feature_flag.client import feature_flag
from autogpt_libs.utils.cache import thread_cached
<<<<<<< HEAD
from fastapi import (
    APIRouter,
    Body,
    Depends,
    File,
    HTTPException,
    Request,
    Response,
    UploadFile,
)
=======
from fastapi import APIRouter, Body, Depends, HTTPException, Path, Request, Response
>>>>>>> 36f5f243
from starlette.status import HTTP_204_NO_CONTENT, HTTP_404_NOT_FOUND
from typing_extensions import Optional, TypedDict

import backend.server.integrations.router
import backend.server.routers.analytics
import backend.server.v2.library.db as library_db
from backend.data import execution as execution_db
from backend.data import graph as graph_db
from backend.data.api_key import (
    APIKeyError,
    APIKeyNotFoundError,
    APIKeyPermissionError,
    APIKeyWithoutHash,
    generate_api_key,
    get_api_key_by_id,
    list_user_api_keys,
    revoke_api_key,
    suspend_api_key,
    update_api_key_permissions,
)
from backend.data.block import BlockInput, CompletedBlockOutput, get_block, get_blocks
from backend.data.credit import (
    AutoTopUpConfig,
    RefundRequest,
    TransactionHistory,
    get_auto_top_up,
    get_block_costs,
    get_user_credit_model,
    set_auto_top_up,
)
from backend.data.execution import AsyncRedisExecutionEventBus
from backend.data.model import CredentialsMetaInput
from backend.data.notifications import NotificationPreference, NotificationPreferenceDTO
from backend.data.onboarding import (
    UserOnboardingUpdate,
    get_recommended_agents,
    get_user_onboarding,
    onboarding_enabled,
    update_user_onboarding,
)
from backend.data.user import (
    get_or_create_user,
    get_user_notification_preference,
    update_user_email,
    update_user_notification_preference,
)
from backend.executor import scheduler
from backend.executor import utils as execution_utils
from backend.integrations.webhooks.graph_lifecycle_hooks import (
    on_graph_activate,
    on_graph_deactivate,
)
from backend.server.model import (
    CreateAPIKeyRequest,
    CreateAPIKeyResponse,
    CreateGraph,
    ExecuteGraphResponse,
    RequestTopUp,
    SetGraphActiveVersion,
    UpdatePermissionsRequest,
)
from backend.server.utils import get_user_id
<<<<<<< HEAD
from backend.util.cloud_storage import get_cloud_storage_handler
=======
from backend.util.exceptions import NotFoundError
>>>>>>> 36f5f243
from backend.util.service import get_service_client
from backend.util.settings import Settings
from backend.util.virus_scanner import scan_content_safe


@thread_cached
def execution_scheduler_client() -> scheduler.SchedulerClient:
    return get_service_client(scheduler.SchedulerClient, health_check=False)


@thread_cached
def execution_event_bus() -> AsyncRedisExecutionEventBus:
    return AsyncRedisExecutionEventBus()


settings = Settings()
logger = logging.getLogger(__name__)

_user_credit_model = get_user_credit_model()

# Define the API routes
v1_router = APIRouter()

v1_router.include_router(
    backend.server.integrations.router.router,
    prefix="/integrations",
    tags=["integrations"],
)

v1_router.include_router(
    backend.server.routers.analytics.router,
    prefix="/analytics",
    tags=["analytics"],
    dependencies=[Depends(auth_middleware)],
)


########################################################
##################### Auth #############################
########################################################


@v1_router.post(
    "/auth/user",
    summary="Get or create user",
    tags=["auth"],
    dependencies=[Depends(auth_middleware)],
)
async def get_or_create_user_route(user_data: dict = Depends(auth_middleware)):
    user = await get_or_create_user(user_data)
    return user.model_dump()


@v1_router.post(
    "/auth/user/email",
    summary="Update user email",
    tags=["auth"],
    dependencies=[Depends(auth_middleware)],
)
async def update_user_email_route(
    user_id: Annotated[str, Depends(get_user_id)], email: str = Body(...)
) -> dict[str, str]:
    await update_user_email(user_id, email)

    return {"email": email}


@v1_router.get(
    "/auth/user/preferences",
    summary="Get notification preferences",
    tags=["auth"],
    dependencies=[Depends(auth_middleware)],
)
async def get_preferences(
    user_id: Annotated[str, Depends(get_user_id)],
) -> NotificationPreference:
    preferences = await get_user_notification_preference(user_id)
    return preferences


@v1_router.post(
    "/auth/user/preferences",
    summary="Update notification preferences",
    tags=["auth"],
    dependencies=[Depends(auth_middleware)],
)
async def update_preferences(
    user_id: Annotated[str, Depends(get_user_id)],
    preferences: NotificationPreferenceDTO = Body(...),
) -> NotificationPreference:
    output = await update_user_notification_preference(user_id, preferences)
    return output


########################################################
##################### Onboarding #######################
########################################################


@v1_router.get(
    "/onboarding",
    summary="Get onboarding status",
    tags=["onboarding"],
    dependencies=[Depends(auth_middleware)],
)
async def get_onboarding(user_id: Annotated[str, Depends(get_user_id)]):
    return await get_user_onboarding(user_id)


@v1_router.patch(
    "/onboarding",
    summary="Update onboarding progress",
    tags=["onboarding"],
    dependencies=[Depends(auth_middleware)],
)
async def update_onboarding(
    user_id: Annotated[str, Depends(get_user_id)], data: UserOnboardingUpdate
):
    return await update_user_onboarding(user_id, data)


@v1_router.get(
    "/onboarding/agents",
    summary="Get recommended agents",
    tags=["onboarding"],
    dependencies=[Depends(auth_middleware)],
)
async def get_onboarding_agents(
    user_id: Annotated[str, Depends(get_user_id)],
):
    return await get_recommended_agents(user_id)


@v1_router.get(
    "/onboarding/enabled",
    summary="Check onboarding enabled",
    tags=["onboarding", "public"],
    dependencies=[Depends(auth_middleware)],
)
async def is_onboarding_enabled():
    return await onboarding_enabled()


########################################################
##################### Blocks ###########################
########################################################


@v1_router.get(
    path="/blocks",
    summary="List available blocks",
    tags=["blocks"],
    dependencies=[Depends(auth_middleware)],
)
def get_graph_blocks() -> Sequence[dict[Any, Any]]:
    blocks = [block() for block in get_blocks().values()]
    costs = get_block_costs()
    return [
        {**b.to_dict(), "costs": costs.get(b.id, [])} for b in blocks if not b.disabled
    ]


@v1_router.post(
    path="/blocks/{block_id}/execute",
    summary="Execute graph block",
    tags=["blocks"],
    dependencies=[Depends(auth_middleware)],
)
async def execute_graph_block(block_id: str, data: BlockInput) -> CompletedBlockOutput:
    obj = get_block(block_id)
    if not obj:
        raise HTTPException(status_code=404, detail=f"Block #{block_id} not found.")

    output = defaultdict(list)
    async for name, data in obj.execute(data):
        output[name].append(data)
    return output


@v1_router.post(
    path="/files/upload",
    summary="Upload file to cloud storage",
    tags=["files"],
    dependencies=[Depends(auth_middleware)],
)
async def upload_file(
    user_id: Annotated[str, Depends(get_user_id)],
    file: UploadFile = File(...),
    provider: str = "gcs",
    expiration_hours: int = 24,
) -> dict[str, str | int]:
    """
    Upload a file to cloud storage and return a storage key that can be used
    with FileStoreBlock and AgentFileInputBlock.

    Args:
        file: The file to upload
        user_id: The user ID
        provider: Cloud storage provider ("gcs", "s3", "azure")
        expiration_hours: Hours until file expires (1-48)

    Returns:
        Dict containing the cloud storage path and signed URL
    """
    if expiration_hours < 1 or expiration_hours > 48:
        raise HTTPException(
            status_code=400, detail="Expiration hours must be between 1 and 48"
        )

    # Read file content
    content = await file.read()

    # Virus scan the content
    await scan_content_safe(content, filename=file.filename or "uploaded_file")

    # Store in cloud storage
    cloud_storage = get_cloud_storage_handler()
    storage_path = await cloud_storage.store_file(
        content=content, filename=file.filename or "uploaded_file", provider=provider
    )

    # Generate signed URL for direct access
    signed_url = await cloud_storage.generate_signed_url(
        storage_path, expiration_hours=expiration_hours
    )

    return {
        "storage_key": storage_path,
        "signed_url": signed_url,
        "filename": file.filename or "uploaded_file",
        "size": len(content),
        "content_type": file.content_type or "application/octet-stream",
        "expires_in_hours": expiration_hours,
    }


########################################################
##################### Credits ##########################
########################################################


@v1_router.get(
    path="/credits",
    tags=["credits"],
    summary="Get user credits",
    dependencies=[Depends(auth_middleware)],
)
async def get_user_credits(
    user_id: Annotated[str, Depends(get_user_id)],
) -> dict[str, int]:
    return {"credits": await _user_credit_model.get_credits(user_id)}


@v1_router.post(
    path="/credits",
    summary="Request credit top up",
    tags=["credits"],
    dependencies=[Depends(auth_middleware)],
)
async def request_top_up(
    request: RequestTopUp, user_id: Annotated[str, Depends(get_user_id)]
):
    checkout_url = await _user_credit_model.top_up_intent(
        user_id, request.credit_amount
    )
    return {"checkout_url": checkout_url}


@v1_router.post(
    path="/credits/{transaction_key}/refund",
    summary="Refund credit transaction",
    tags=["credits"],
    dependencies=[Depends(auth_middleware)],
)
async def refund_top_up(
    user_id: Annotated[str, Depends(get_user_id)],
    transaction_key: str,
    metadata: dict[str, str],
) -> int:
    return await _user_credit_model.top_up_refund(user_id, transaction_key, metadata)


@v1_router.patch(
    path="/credits",
    summary="Fulfill checkout session",
    tags=["credits"],
    dependencies=[Depends(auth_middleware)],
)
async def fulfill_checkout(user_id: Annotated[str, Depends(get_user_id)]):
    await _user_credit_model.fulfill_checkout(user_id=user_id)
    return Response(status_code=200)


@v1_router.post(
    path="/credits/auto-top-up",
    summary="Configure auto top up",
    tags=["credits"],
    dependencies=[Depends(auth_middleware)],
)
async def configure_user_auto_top_up(
    request: AutoTopUpConfig, user_id: Annotated[str, Depends(get_user_id)]
) -> str:
    if request.threshold < 0:
        raise ValueError("Threshold must be greater than 0")
    if request.amount < 500 and request.amount != 0:
        raise ValueError("Amount must be greater than or equal to 500")
    if request.amount < request.threshold:
        raise ValueError("Amount must be greater than or equal to threshold")

    current_balance = await _user_credit_model.get_credits(user_id)

    if current_balance < request.threshold:
        await _user_credit_model.top_up_credits(user_id, request.amount)
    else:
        await _user_credit_model.top_up_credits(user_id, 0)

    await set_auto_top_up(
        user_id, AutoTopUpConfig(threshold=request.threshold, amount=request.amount)
    )
    return "Auto top-up settings updated"


@v1_router.get(
    path="/credits/auto-top-up",
    summary="Get auto top up",
    tags=["credits"],
    dependencies=[Depends(auth_middleware)],
)
async def get_user_auto_top_up(
    user_id: Annotated[str, Depends(get_user_id)],
) -> AutoTopUpConfig:
    return await get_auto_top_up(user_id)


@v1_router.post(
    path="/credits/stripe_webhook", summary="Handle Stripe webhooks", tags=["credits"]
)
async def stripe_webhook(request: Request):
    # Get the raw request body
    payload = await request.body()
    # Get the signature header
    sig_header = request.headers.get("stripe-signature")

    try:
        event = stripe.Webhook.construct_event(
            payload, sig_header, settings.secrets.stripe_webhook_secret
        )
    except ValueError:
        # Invalid payload
        raise HTTPException(status_code=400)
    except stripe.SignatureVerificationError:
        # Invalid signature
        raise HTTPException(status_code=400)

    if (
        event["type"] == "checkout.session.completed"
        or event["type"] == "checkout.session.async_payment_succeeded"
    ):
        await _user_credit_model.fulfill_checkout(
            session_id=event["data"]["object"]["id"]
        )

    if event["type"] == "charge.dispute.created":
        await _user_credit_model.handle_dispute(event["data"]["object"])

    if event["type"] == "refund.created" or event["type"] == "charge.dispute.closed":
        await _user_credit_model.deduct_credits(event["data"]["object"])

    return Response(status_code=200)


@v1_router.get(
    path="/credits/manage",
    tags=["credits"],
    summary="Manage payment methods",
    dependencies=[Depends(auth_middleware)],
)
async def manage_payment_method(
    user_id: Annotated[str, Depends(get_user_id)],
) -> dict[str, str]:
    return {"url": await _user_credit_model.create_billing_portal_session(user_id)}


@v1_router.get(
    path="/credits/transactions",
    tags=["credits"],
    summary="Get credit history",
    dependencies=[Depends(auth_middleware)],
)
async def get_credit_history(
    user_id: Annotated[str, Depends(get_user_id)],
    transaction_time: datetime | None = None,
    transaction_type: str | None = None,
    transaction_count_limit: int = 100,
) -> TransactionHistory:
    if transaction_count_limit < 1 or transaction_count_limit > 1000:
        raise ValueError("Transaction count limit must be between 1 and 1000")

    return await _user_credit_model.get_transaction_history(
        user_id=user_id,
        transaction_time_ceiling=transaction_time,
        transaction_count_limit=transaction_count_limit,
        transaction_type=transaction_type,
    )


@v1_router.get(
    path="/credits/refunds",
    tags=["credits"],
    summary="Get refund requests",
    dependencies=[Depends(auth_middleware)],
)
async def get_refund_requests(
    user_id: Annotated[str, Depends(get_user_id)],
) -> list[RefundRequest]:
    return await _user_credit_model.get_refund_requests(user_id)


########################################################
##################### Graphs ###########################
########################################################


class DeleteGraphResponse(TypedDict):
    version_counts: int


@v1_router.get(
    path="/graphs",
    summary="List user graphs",
    tags=["graphs"],
    dependencies=[Depends(auth_middleware)],
)
async def list_graphs(
    user_id: Annotated[str, Depends(get_user_id)],
) -> Sequence[graph_db.GraphMeta]:
    return await graph_db.list_graphs(filter_by="active", user_id=user_id)


@v1_router.get(
    path="/graphs/{graph_id}",
    summary="Get specific graph",
    tags=["graphs"],
    dependencies=[Depends(auth_middleware)],
)
@v1_router.get(
    path="/graphs/{graph_id}/versions/{version}",
    summary="Get graph version",
    tags=["graphs"],
    dependencies=[Depends(auth_middleware)],
)
async def get_graph(
    graph_id: str,
    user_id: Annotated[str, Depends(get_user_id)],
    version: int | None = None,
    for_export: bool = False,
) -> graph_db.GraphModel:
    graph = await graph_db.get_graph(
        graph_id,
        version,
        user_id=user_id,
        for_export=for_export,
        include_subgraphs=True,  # needed to construct full credentials input schema
    )
    if not graph:
        raise HTTPException(status_code=404, detail=f"Graph #{graph_id} not found.")
    return graph


@v1_router.get(
    path="/graphs/{graph_id}/versions",
    summary="Get all graph versions",
    tags=["graphs"],
    dependencies=[Depends(auth_middleware)],
)
async def get_graph_all_versions(
    graph_id: str, user_id: Annotated[str, Depends(get_user_id)]
) -> Sequence[graph_db.GraphModel]:
    graphs = await graph_db.get_graph_all_versions(graph_id, user_id=user_id)
    if not graphs:
        raise HTTPException(status_code=404, detail=f"Graph #{graph_id} not found.")
    return graphs


@v1_router.post(
    path="/graphs",
    summary="Create new graph",
    tags=["graphs"],
    dependencies=[Depends(auth_middleware)],
)
async def create_new_graph(
    create_graph: CreateGraph,
    user_id: Annotated[str, Depends(get_user_id)],
) -> graph_db.GraphModel:
    graph = graph_db.make_graph_model(create_graph.graph, user_id)
    graph.reassign_ids(user_id=user_id, reassign_graph_id=True)
    graph.validate_graph(for_run=False)

    graph = await graph_db.create_graph(graph, user_id=user_id)

    # Create a library agent for the new graph
    library_agent = await library_db.create_library_agent(graph, user_id)
    _ = asyncio.create_task(
        library_db.add_generated_agent_image(graph, library_agent.id)
    )

    graph = await on_graph_activate(graph, user_id=user_id)
    return graph


@v1_router.delete(
    path="/graphs/{graph_id}",
    summary="Delete graph permanently",
    tags=["graphs"],
    dependencies=[Depends(auth_middleware)],
)
async def delete_graph(
    graph_id: str, user_id: Annotated[str, Depends(get_user_id)]
) -> DeleteGraphResponse:
    if active_version := await graph_db.get_graph(graph_id, user_id=user_id):
        await on_graph_deactivate(active_version, user_id=user_id)

    return {"version_counts": await graph_db.delete_graph(graph_id, user_id=user_id)}


@v1_router.put(
    path="/graphs/{graph_id}",
    summary="Update graph version",
    tags=["graphs"],
    dependencies=[Depends(auth_middleware)],
)
async def update_graph(
    graph_id: str,
    graph: graph_db.Graph,
    user_id: Annotated[str, Depends(get_user_id)],
) -> graph_db.GraphModel:
    # Sanity check
    if graph.id and graph.id != graph_id:
        raise HTTPException(400, detail="Graph ID does not match ID in URI")

    # Determine new version
    existing_versions = await graph_db.get_graph_all_versions(graph_id, user_id=user_id)
    if not existing_versions:
        raise HTTPException(404, detail=f"Graph #{graph_id} not found")
    latest_version_number = max(g.version for g in existing_versions)
    graph.version = latest_version_number + 1

    current_active_version = next((v for v in existing_versions if v.is_active), None)
    graph = graph_db.make_graph_model(graph, user_id)
    graph.reassign_ids(user_id=user_id, reassign_graph_id=False)
    graph.validate_graph(for_run=False)

    new_graph_version = await graph_db.create_graph(graph, user_id=user_id)

    if new_graph_version.is_active:
        # Keep the library agent up to date with the new active version
        await library_db.update_agent_version_in_library(
            user_id, graph.id, graph.version
        )

        # Handle activation of the new graph first to ensure continuity
        new_graph_version = await on_graph_activate(new_graph_version, user_id=user_id)
        # Ensure new version is the only active version
        await graph_db.set_graph_active_version(
            graph_id=graph_id, version=new_graph_version.version, user_id=user_id
        )
        if current_active_version:
            # Handle deactivation of the previously active version
            await on_graph_deactivate(current_active_version, user_id=user_id)

    return new_graph_version


@v1_router.put(
    path="/graphs/{graph_id}/versions/active",
    summary="Set active graph version",
    tags=["graphs"],
    dependencies=[Depends(auth_middleware)],
)
async def set_graph_active_version(
    graph_id: str,
    request_body: SetGraphActiveVersion,
    user_id: Annotated[str, Depends(get_user_id)],
):
    new_active_version = request_body.active_graph_version
    new_active_graph = await graph_db.get_graph(
        graph_id, new_active_version, user_id=user_id
    )
    if not new_active_graph:
        raise HTTPException(404, f"Graph #{graph_id} v{new_active_version} not found")

    current_active_graph = await graph_db.get_graph(graph_id, user_id=user_id)

    # Handle activation of the new graph first to ensure continuity
    await on_graph_activate(new_active_graph, user_id=user_id)
    # Ensure new version is the only active version
    await graph_db.set_graph_active_version(
        graph_id=graph_id,
        version=new_active_version,
        user_id=user_id,
    )

    # Keep the library agent up to date with the new active version
    await library_db.update_agent_version_in_library(
        user_id, new_active_graph.id, new_active_graph.version
    )

    if current_active_graph and current_active_graph.version != new_active_version:
        # Handle deactivation of the previously active version
        await on_graph_deactivate(current_active_graph, user_id=user_id)


@v1_router.post(
    path="/graphs/{graph_id}/execute/{graph_version}",
    summary="Execute graph agent",
    tags=["graphs"],
    dependencies=[Depends(auth_middleware)],
)
async def execute_graph(
    graph_id: str,
    user_id: Annotated[str, Depends(get_user_id)],
    inputs: Annotated[dict[str, Any], Body(..., embed=True, default_factory=dict)],
    credentials_inputs: Annotated[
        dict[str, CredentialsMetaInput], Body(..., embed=True, default_factory=dict)
    ],
    graph_version: Optional[int] = None,
    preset_id: Optional[str] = None,
) -> ExecuteGraphResponse:
    current_balance = await _user_credit_model.get_credits(user_id)
    if current_balance <= 0:
        raise HTTPException(
            status_code=402,
            detail="Insufficient balance to execute the agent. Please top up your account.",
        )

    graph_exec = await execution_utils.add_graph_execution(
        graph_id=graph_id,
        user_id=user_id,
        inputs=inputs,
        preset_id=preset_id,
        graph_version=graph_version,
        graph_credentials_inputs=credentials_inputs,
    )
    return ExecuteGraphResponse(graph_exec_id=graph_exec.id)


@v1_router.post(
    path="/graphs/{graph_id}/executions/{graph_exec_id}/stop",
    summary="Stop graph execution",
    tags=["graphs"],
    dependencies=[Depends(auth_middleware)],
)
async def stop_graph_run(
    graph_id: str, graph_exec_id: str, user_id: Annotated[str, Depends(get_user_id)]
) -> execution_db.GraphExecutionMeta | None:
    res = await _stop_graph_run(
        user_id=user_id,
        graph_id=graph_id,
        graph_exec_id=graph_exec_id,
    )
    if not res:
        return None
    return res[0]


async def _stop_graph_run(
    user_id: str,
    graph_id: Optional[str] = None,
    graph_exec_id: Optional[str] = None,
) -> list[execution_db.GraphExecutionMeta]:
    graph_execs = await execution_db.get_graph_executions(
        user_id=user_id,
        graph_id=graph_id,
        graph_exec_id=graph_exec_id,
        statuses=[
            execution_db.ExecutionStatus.INCOMPLETE,
            execution_db.ExecutionStatus.QUEUED,
            execution_db.ExecutionStatus.RUNNING,
        ],
    )
    stopped_execs = [
        execution_utils.stop_graph_execution(graph_exec_id=exec.id, user_id=user_id)
        for exec in graph_execs
    ]
    await asyncio.gather(*stopped_execs)
    return graph_execs


@v1_router.get(
    path="/executions",
    summary="Get all executions",
    tags=["graphs"],
    dependencies=[Depends(auth_middleware)],
)
async def get_graphs_executions(
    user_id: Annotated[str, Depends(get_user_id)],
) -> list[execution_db.GraphExecutionMeta]:
    return await execution_db.get_graph_executions(user_id=user_id)


@v1_router.get(
    path="/graphs/{graph_id}/executions",
    summary="Get graph executions",
    tags=["graphs"],
    dependencies=[Depends(auth_middleware)],
)
async def get_graph_executions(
    graph_id: str,
    user_id: Annotated[str, Depends(get_user_id)],
) -> list[execution_db.GraphExecutionMeta]:
    return await execution_db.get_graph_executions(graph_id=graph_id, user_id=user_id)


@v1_router.get(
    path="/graphs/{graph_id}/executions/{graph_exec_id}",
    summary="Get execution details",
    tags=["graphs"],
    dependencies=[Depends(auth_middleware)],
)
async def get_graph_execution(
    graph_id: str,
    graph_exec_id: str,
    user_id: Annotated[str, Depends(get_user_id)],
) -> execution_db.GraphExecution | execution_db.GraphExecutionWithNodes:
    graph = await graph_db.get_graph(graph_id=graph_id, user_id=user_id)
    if not graph:
        raise HTTPException(
            status_code=HTTP_404_NOT_FOUND, detail=f"Graph #{graph_id} not found"
        )

    result = await execution_db.get_graph_execution(
        user_id=user_id,
        execution_id=graph_exec_id,
        include_node_executions=graph.user_id == user_id,
    )
    if not result or result.graph_id != graph_id:
        raise HTTPException(
            status_code=404, detail=f"Graph execution #{graph_exec_id} not found."
        )

    return result


@v1_router.delete(
    path="/executions/{graph_exec_id}",
    summary="Delete graph execution",
    tags=["graphs"],
    dependencies=[Depends(auth_middleware)],
    status_code=HTTP_204_NO_CONTENT,
)
async def delete_graph_execution(
    graph_exec_id: str,
    user_id: Annotated[str, Depends(get_user_id)],
) -> None:
    await execution_db.delete_graph_execution(
        graph_exec_id=graph_exec_id, user_id=user_id
    )


########################################################
##################### Schedules ########################
########################################################


class ScheduleCreationRequest(pydantic.BaseModel):
    graph_version: Optional[int] = None
    name: str
    cron: str
    inputs: dict[str, Any]
    credentials: dict[str, CredentialsMetaInput] = pydantic.Field(default_factory=dict)


@v1_router.post(
    path="/graphs/{graph_id}/schedules",
    summary="Create execution schedule",
    tags=["schedules"],
    dependencies=[Depends(auth_middleware)],
)
async def create_graph_execution_schedule(
    user_id: Annotated[str, Depends(get_user_id)],
    graph_id: str = Path(..., description="ID of the graph to schedule"),
    schedule_params: ScheduleCreationRequest = Body(),
) -> scheduler.GraphExecutionJobInfo:
    graph = await graph_db.get_graph(
        graph_id=graph_id,
        version=schedule_params.graph_version,
        user_id=user_id,
    )
    if not graph:
        raise HTTPException(
            status_code=404,
            detail=f"Graph #{graph_id} v{schedule_params.graph_version} not found.",
        )

    return await execution_scheduler_client().add_execution_schedule(
        user_id=user_id,
        graph_id=graph_id,
        graph_version=graph.version,
        name=schedule_params.name,
        cron=schedule_params.cron,
        input_data=schedule_params.inputs,
        input_credentials=schedule_params.credentials,
    )


@v1_router.get(
    path="/graphs/{graph_id}/schedules",
    summary="List execution schedules for a graph",
    tags=["schedules"],
    dependencies=[Depends(auth_middleware)],
)
async def list_graph_execution_schedules(
    user_id: Annotated[str, Depends(get_user_id)],
    graph_id: str = Path(),
) -> list[scheduler.GraphExecutionJobInfo]:
    return await execution_scheduler_client().get_execution_schedules(
        user_id=user_id,
        graph_id=graph_id,
    )


@v1_router.get(
    path="/schedules",
    summary="List execution schedules for a user",
    tags=["schedules"],
    dependencies=[Depends(auth_middleware)],
)
async def list_all_graphs_execution_schedules(
    user_id: Annotated[str, Depends(get_user_id)],
) -> list[scheduler.GraphExecutionJobInfo]:
    return await execution_scheduler_client().get_execution_schedules(user_id=user_id)


@v1_router.delete(
    path="/schedules/{schedule_id}",
    summary="Delete execution schedule",
    tags=["schedules"],
    dependencies=[Depends(auth_middleware)],
)
async def delete_graph_execution_schedule(
    user_id: Annotated[str, Depends(get_user_id)],
    schedule_id: str = Path(..., description="ID of the schedule to delete"),
) -> dict[str, Any]:
    try:
        await execution_scheduler_client().delete_schedule(schedule_id, user_id=user_id)
    except NotFoundError:
        raise HTTPException(
            status_code=HTTP_404_NOT_FOUND,
            detail=f"Schedule #{schedule_id} not found",
        )
    return {"id": schedule_id}


########################################################
#####################  API KEY ##############################
########################################################


@v1_router.post(
    "/api-keys",
    summary="Create new API key",
    response_model=CreateAPIKeyResponse,
    tags=["api-keys"],
    dependencies=[Depends(auth_middleware)],
)
async def create_api_key(
    request: CreateAPIKeyRequest, user_id: Annotated[str, Depends(get_user_id)]
) -> CreateAPIKeyResponse:
    """Create a new API key"""
    try:
        api_key, plain_text = await generate_api_key(
            name=request.name,
            user_id=user_id,
            permissions=request.permissions,
            description=request.description,
        )
        return CreateAPIKeyResponse(api_key=api_key, plain_text_key=plain_text)
    except APIKeyError as e:
        logger.error(
            "Could not create API key for user %s: %s. Review input and permissions.",
            user_id,
            e,
        )
        raise HTTPException(
            status_code=400,
            detail={"message": str(e), "hint": "Verify request payload and try again."},
        )


@v1_router.get(
    "/api-keys",
    summary="List user API keys",
    response_model=list[APIKeyWithoutHash] | dict[str, str],
    tags=["api-keys"],
    dependencies=[Depends(auth_middleware)],
)
async def get_api_keys(
    user_id: Annotated[str, Depends(get_user_id)],
) -> list[APIKeyWithoutHash]:
    """List all API keys for the user"""
    try:
        return await list_user_api_keys(user_id)
    except APIKeyError as e:
        logger.error("Failed to list API keys for user %s: %s", user_id, e)
        raise HTTPException(
            status_code=400,
            detail={"message": str(e), "hint": "Check API key service availability."},
        )


@v1_router.get(
    "/api-keys/{key_id}",
    summary="Get specific API key",
    response_model=APIKeyWithoutHash,
    tags=["api-keys"],
    dependencies=[Depends(auth_middleware)],
)
async def get_api_key(
    key_id: str, user_id: Annotated[str, Depends(get_user_id)]
) -> APIKeyWithoutHash:
    """Get a specific API key"""
    try:
        api_key = await get_api_key_by_id(key_id, user_id)
        if not api_key:
            raise HTTPException(status_code=404, detail="API key not found")
        return api_key
    except APIKeyError as e:
        logger.error("Error retrieving API key %s for user %s: %s", key_id, user_id, e)
        raise HTTPException(
            status_code=400,
            detail={"message": str(e), "hint": "Ensure the key ID is correct."},
        )


@v1_router.delete(
    "/api-keys/{key_id}",
    summary="Revoke API key",
    response_model=APIKeyWithoutHash,
    tags=["api-keys"],
    dependencies=[Depends(auth_middleware)],
)
@feature_flag("api-keys-enabled")
async def delete_api_key(
    key_id: str, user_id: Annotated[str, Depends(get_user_id)]
) -> Optional[APIKeyWithoutHash]:
    """Revoke an API key"""
    try:
        return await revoke_api_key(key_id, user_id)
    except APIKeyNotFoundError:
        raise HTTPException(status_code=404, detail="API key not found")
    except APIKeyPermissionError:
        raise HTTPException(status_code=403, detail="Permission denied")
    except APIKeyError as e:
        logger.error("Failed to revoke API key %s for user %s: %s", key_id, user_id, e)
        raise HTTPException(
            status_code=400,
            detail={
                "message": str(e),
                "hint": "Verify permissions or try again later.",
            },
        )


@v1_router.post(
    "/api-keys/{key_id}/suspend",
    summary="Suspend API key",
    response_model=APIKeyWithoutHash,
    tags=["api-keys"],
    dependencies=[Depends(auth_middleware)],
)
@feature_flag("api-keys-enabled")
async def suspend_key(
    key_id: str, user_id: Annotated[str, Depends(get_user_id)]
) -> Optional[APIKeyWithoutHash]:
    """Suspend an API key"""
    try:
        return await suspend_api_key(key_id, user_id)
    except APIKeyNotFoundError:
        raise HTTPException(status_code=404, detail="API key not found")
    except APIKeyPermissionError:
        raise HTTPException(status_code=403, detail="Permission denied")
    except APIKeyError as e:
        logger.error("Failed to suspend API key %s for user %s: %s", key_id, user_id, e)
        raise HTTPException(
            status_code=400,
            detail={"message": str(e), "hint": "Check user permissions and retry."},
        )


@v1_router.put(
    "/api-keys/{key_id}/permissions",
    summary="Update key permissions",
    response_model=APIKeyWithoutHash,
    tags=["api-keys"],
    dependencies=[Depends(auth_middleware)],
)
@feature_flag("api-keys-enabled")
async def update_permissions(
    key_id: str,
    request: UpdatePermissionsRequest,
    user_id: Annotated[str, Depends(get_user_id)],
) -> Optional[APIKeyWithoutHash]:
    """Update API key permissions"""
    try:
        return await update_api_key_permissions(key_id, user_id, request.permissions)
    except APIKeyNotFoundError:
        raise HTTPException(status_code=404, detail="API key not found")
    except APIKeyPermissionError:
        raise HTTPException(status_code=403, detail="Permission denied")
    except APIKeyError as e:
        logger.error(
            "Failed to update permissions for API key %s of user %s: %s",
            key_id,
            user_id,
            e,
        )
        raise HTTPException(
            status_code=400,
            detail={"message": str(e), "hint": "Ensure permissions list is valid."},
        )<|MERGE_RESOLUTION|>--- conflicted
+++ resolved
@@ -9,20 +9,17 @@
 from autogpt_libs.auth.middleware import auth_middleware
 from autogpt_libs.feature_flag.client import feature_flag
 from autogpt_libs.utils.cache import thread_cached
-<<<<<<< HEAD
 from fastapi import (
     APIRouter,
     Body,
     Depends,
     File,
     HTTPException,
+    Path,
     Request,
     Response,
     UploadFile,
 )
-=======
-from fastapi import APIRouter, Body, Depends, HTTPException, Path, Request, Response
->>>>>>> 36f5f243
 from starlette.status import HTTP_204_NO_CONTENT, HTTP_404_NOT_FOUND
 from typing_extensions import Optional, TypedDict
 
@@ -85,11 +82,8 @@
     UpdatePermissionsRequest,
 )
 from backend.server.utils import get_user_id
-<<<<<<< HEAD
 from backend.util.cloud_storage import get_cloud_storage_handler
-=======
 from backend.util.exceptions import NotFoundError
->>>>>>> 36f5f243
 from backend.util.service import get_service_client
 from backend.util.settings import Settings
 from backend.util.virus_scanner import scan_content_safe
