--- conflicted
+++ resolved
@@ -1,32 +1,9 @@
 from typing import TYPE_CHECKING
 
-<<<<<<< HEAD
-from .airtable import AirtableWebhookManager
-from .compass import CompassWebhookManager
-from .github import GithubWebhooksManager
-from .slant3d import Slant3DWebhooksManager
-
-=======
->>>>>>> f5a07f1a
 if TYPE_CHECKING:
     from ..providers import ProviderName
     from ._base import BaseWebhooksManager
 
-<<<<<<< HEAD
-# --8<-- [start:WEBHOOK_MANAGERS_BY_NAME]
-WEBHOOK_MANAGERS_BY_NAME: dict["ProviderName", type["BaseWebhooksManager"]] = {
-    handler.PROVIDER_NAME: handler
-    for handler in [
-        CompassWebhookManager,
-        GithubWebhooksManager,
-        Slant3DWebhooksManager,
-        AirtableWebhookManager,
-    ]
-}
-# --8<-- [end:WEBHOOK_MANAGERS_BY_NAME]
-
-__all__ = ["WEBHOOK_MANAGERS_BY_NAME"]
-=======
 _WEBHOOK_MANAGERS: dict["ProviderName", type["BaseWebhooksManager"]] = {}
 
 
@@ -39,6 +16,7 @@
     from .generic import GenericWebhooksManager
     from .github import GithubWebhooksManager
     from .slant3d import Slant3DWebhooksManager
+    from .airtable import Airtable thing
 
     _WEBHOOK_MANAGERS.update(
         {
@@ -65,5 +43,4 @@
     return provider_name in load_webhook_managers()
 
 
-__all__ = ["get_webhook_manager", "supports_webhooks"]
->>>>>>> f5a07f1a
+__all__ = ["get_webhook_manager", "supports_webhooks"]