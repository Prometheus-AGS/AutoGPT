from typing import Literal
from urllib.parse import quote

from autogpt_libs.supabase_integration_credentials_store.types import APIKeyCredentials
from pydantic import SecretStr

from backend.blocks.helpers.http import GetRequest
from backend.data.block import Block, BlockCategory, BlockOutput, BlockSchema
from backend.data.model import CredentialsField, CredentialsMetaInput, SchemaField
from backend.util.request import requests


<<<<<<< HEAD
class GetRequest:
    @classmethod
    def get_request(cls, url: str, json=False) -> Any:
        response = requests.get(url)
        return response.json() if json else response.text


=======
>>>>>>> c25d03e9
class GetWikipediaSummaryBlock(Block, GetRequest):
    class Input(BlockSchema):
        topic: str = SchemaField(description="The topic to fetch the summary for")

    class Output(BlockSchema):
        summary: str = SchemaField(description="The summary of the given topic")
        error: str = SchemaField(
            description="Error message if the summary cannot be retrieved"
        )

    def __init__(self):
        super().__init__(
            id="f5b0f5d0-1862-4d61-94be-3ad0fa772760",
            description="This block fetches the summary of a given topic from Wikipedia.",
            categories={BlockCategory.SEARCH},
            input_schema=GetWikipediaSummaryBlock.Input,
            output_schema=GetWikipediaSummaryBlock.Output,
            test_input={"topic": "Artificial Intelligence"},
            test_output=("summary", "summary content"),
            test_mock={"get_request": lambda url, json: {"extract": "summary content"}},
        )

    def run(self, input_data: Input, **kwargs) -> BlockOutput:
        topic = input_data.topic
        url = f"https://en.wikipedia.org/api/rest_v1/page/summary/{topic}"
        response = self.get_request(url, json=True)
        if "extract" not in response:
            raise RuntimeError(f"Unable to parse Wikipedia response: {response}")
        yield "summary", response["extract"]


class ExtractWebsiteContentBlock(Block, GetRequest):
    class Input(BlockSchema):
        url: str = SchemaField(description="The URL to scrape the content from")
        raw_content: bool = SchemaField(
            default=False,
            title="Raw Content",
            description="Whether to do a raw scrape of the content or use Jina-ai Reader to scrape the content",
            advanced=True,
        )

    class Output(BlockSchema):
        content: str = SchemaField(description="The scraped content from the given URL")
        error: str = SchemaField(
            description="Error message if the content cannot be retrieved"
        )

    def __init__(self):
        super().__init__(
            id="436c3984-57fd-4b85-8e9a-459b356883bd",
            description="This block scrapes the content from the given web URL.",
            categories={BlockCategory.SEARCH},
            input_schema=ExtractWebsiteContentBlock.Input,
            output_schema=ExtractWebsiteContentBlock.Output,
            test_input={"url": "https://en.wikipedia.org/wiki/Artificial_intelligence"},
            test_output=("content", "scraped content"),
            test_mock={"get_request": lambda url, json: "scraped content"},
        )

    def run(self, input_data: Input, **kwargs) -> BlockOutput:
        if input_data.raw_content:
            url = input_data.url
        else:
            url = f"https://r.jina.ai/{input_data.url}"

        content = self.get_request(url, json=False)
        yield "content", content


TEST_CREDENTIALS = APIKeyCredentials(
    id="01234567-89ab-cdef-0123-456789abcdef",
    provider="openweathermap",
    api_key=SecretStr("mock-openweathermap-api-key"),
    title="Mock OpenWeatherMap API key",
    expires_at=None,
)
TEST_CREDENTIALS_INPUT = {
    "provider": TEST_CREDENTIALS.provider,
    "id": TEST_CREDENTIALS.id,
    "type": TEST_CREDENTIALS.type,
    "title": TEST_CREDENTIALS.type,
}


class GetWeatherInformationBlock(Block, GetRequest):
    class Input(BlockSchema):
        location: str = SchemaField(
            description="Location to get weather information for"
        )
        credentials: CredentialsMetaInput[
            Literal["openweathermap"], Literal["api_key"]
        ] = CredentialsField(
            provider="openweathermap",
            supported_credential_types={"api_key"},
            description="The OpenWeatherMap integration can be used with "
            "any API key with sufficient permissions for the blocks it is used on.",
        )
        use_celsius: bool = SchemaField(
            default=True,
            description="Whether to use Celsius or Fahrenheit for temperature",
        )

    class Output(BlockSchema):
        temperature: str = SchemaField(
            description="Temperature in the specified location"
        )
        humidity: str = SchemaField(description="Humidity in the specified location")
        condition: str = SchemaField(
            description="Weather condition in the specified location"
        )
        error: str = SchemaField(
            description="Error message if the weather information cannot be retrieved"
        )

    def __init__(self):
        super().__init__(
            id="f7a8b2c3-6d4e-5f8b-9e7f-6d4e5f8b9e7f",
            input_schema=GetWeatherInformationBlock.Input,
            output_schema=GetWeatherInformationBlock.Output,
            description="Retrieves weather information for a specified location using OpenWeatherMap API.",
            test_input={
                "location": "New York",
                "use_celsius": True,
                "credentials": TEST_CREDENTIALS_INPUT,
            },
            test_output=[
                ("temperature", "21.66"),
                ("humidity", "32"),
                ("condition", "overcast clouds"),
            ],
            test_mock={
                "get_request": lambda url, json: {
                    "main": {"temp": 21.66, "humidity": 32},
                    "weather": [{"description": "overcast clouds"}],
                }
            },
            test_credentials=TEST_CREDENTIALS,
        )

    def run(
        self, input_data: Input, *, credentials: APIKeyCredentials, **kwargs
    ) -> BlockOutput:
        units = "metric" if input_data.use_celsius else "imperial"
        api_key = credentials.api_key
        location = input_data.location
        url = f"http://api.openweathermap.org/data/2.5/weather?q={quote(location)}&appid={api_key}&units={units}"
        weather_data = self.get_request(url, json=True)

        if "main" in weather_data and "weather" in weather_data:
            yield "temperature", str(weather_data["main"]["temp"])
            yield "humidity", str(weather_data["main"]["humidity"])
            yield "condition", weather_data["weather"][0]["description"]
        else:
            raise RuntimeError(f"Expected keys not found in response: {weather_data}")<|MERGE_RESOLUTION|>--- conflicted
+++ resolved
@@ -7,19 +7,8 @@
 from backend.blocks.helpers.http import GetRequest
 from backend.data.block import Block, BlockCategory, BlockOutput, BlockSchema
 from backend.data.model import CredentialsField, CredentialsMetaInput, SchemaField
-from backend.util.request import requests
 
 
-<<<<<<< HEAD
-class GetRequest:
-    @classmethod
-    def get_request(cls, url: str, json=False) -> Any:
-        response = requests.get(url)
-        return response.json() if json else response.text
-
-
-=======
->>>>>>> c25d03e9
 class GetWikipediaSummaryBlock(Block, GetRequest):
     class Input(BlockSchema):
         topic: str = SchemaField(description="The topic to fetch the summary for")
