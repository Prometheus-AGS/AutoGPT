--- conflicted
+++ resolved
@@ -60,11 +60,8 @@
                   " your prompt is confusing the AI. Try changing it up"
                   " slightly.")
             # Now try to fix this up using the ai_functions
-<<<<<<< HEAD
-            ai_fixed_json = fix_json(json_str, json_schema)
-=======
-            ai_fixed_json = fix_json(json_str, JSON_SCHEMA, cfg.debug)
->>>>>>> ee8276c6
+            ai_fixed_json = fix_json(json_str, JSON_SCHEMA)
+
             if ai_fixed_json != "failed":
                 return json.loads(ai_fixed_json)
             else:
@@ -74,15 +71,11 @@
                 return json_str
         else:
             raise e
-<<<<<<< HEAD
+            
         
 def fix_json(json_str: str, schema: str) -> str:
-=======
-
-
-def fix_json(json_str: str, schema: str, debug=False) -> str:
     """Fix the given JSON string to make it parseable and fully complient with the provided schema."""
->>>>>>> ee8276c6
+    
     # Try to fix the JSON using gpt:
     function_string = "def fix_json(json_str: str, schema:str=None) -> str:"
     args = [f"'''{json_str}'''", f"'''{schema}'''"]
